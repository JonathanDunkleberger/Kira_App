--- conflicted
+++ resolved
@@ -2,7 +2,7 @@
 import { useEffect, useState } from 'react';
 import { useRouter } from 'next/navigation';
 import { useConversation } from '@/lib/state/ConversationProvider';
-import { openBillingPortal, signOut, clearAllConversations } from '@/lib/client-api';
+import { openBillingPortal, signOut } from '@/lib/client-api';
 
 export default function AccountPage() {
   const router = useRouter();
@@ -53,19 +53,7 @@
           </button>
         </div>
 
-<<<<<<< HEAD
-=======
-        {/* Clear chat history */}
-        <div className="mt-8 border-t border-red-500/20 pt-4">
-          <button 
-            onClick={clearAllConversations}
-            className="px-4 py-2 text-sm rounded-lg border border-red-500/30 text-red-400 hover:bg-red-500/10 hover:text-red-300"
-          >
-            Clear Chat History
-          </button>
-          <p className="text-xs text-white/50 mt-2">Permanently delete all of your conversations.</p>
-        </div>
->>>>>>> 6948eeef
+        
       </div>
     </main>
   );
