"use client";

import { useEffect, useMemo, useState } from 'react';
import { useConversation } from '@/lib/state/ConversationProvider';
import { Plus, MessageSquare, Menu, Search } from 'lucide-react';
import * as DropdownMenu from '@radix-ui/react-dropdown-menu';
import { GearIcon, QuestionMarkCircledIcon, ChatBubbleIcon, LoopIcon, TrashIcon, DotsHorizontalIcon, PinLeftIcon, Pencil2Icon, FileTextIcon, ChevronRightIcon } from '@radix-ui/react-icons';
import { openBillingPortal, clearAllConversations, deleteConversation } from '@/lib/client-api';
import { supabase } from '@/lib/supabaseClient';
import Link from 'next/link';

export default function Sidebar() {
  const { allConversations, currentConversationId, loadConversation, newConversation, fetchAllConversations, startConversation, session, isPro } = useConversation();
  const [isCollapsed, setIsCollapsed] = useState(false);
  const [searchTerm, setSearchTerm] = useState('');

  useEffect(() => { fetchAllConversations(); }, [fetchAllConversations]);

  const convos = allConversations;
  const activeId = currentConversationId ?? null;

  const recent = useMemo(() => {
    return [...convos]
      .sort((a, b) => (b.updated_at || '').localeCompare(a.updated_at || ''))
      .filter(c => {
        const t = (c.title || 'New Conversation').toLowerCase();
        return t.includes(searchTerm.toLowerCase());
      });
  }, [convos, searchTerm]);

  return (
    <aside className={`hidden md:flex flex-col h-screen sticky top-0 bg-gray-900/50 border-r border-white/10 transition-all duration-300 ${isCollapsed ? 'w-16' : 'w-64'}`}>
      {/* Top: toggle + new chat */}
      <div className="p-2 border-b border-white/10 flex items-center justify-between">
        <button
          onClick={() => setIsCollapsed(v => !v)}
          className="p-2 rounded-md hover:bg-white/5"
          title={isCollapsed ? 'Expand' : 'Collapse'}
          aria-label="Toggle sidebar"
        >
          <Menu size={18} />
        </button>
        {!isCollapsed && (
          <button
            onClick={async () => { await newConversation(); startConversation(); }}
            className="flex items-center gap-2 px-3 py-2 rounded-md text-sm font-medium text-white bg-fuchsia-600 hover:bg-fuchsia-700 transition-colors"
          >
            <Plus size={18} />
            New Chat
          </button>
        )}
      </div>

      {/* Search */}
      {!isCollapsed && (
        <div className="p-2 border-b border-white/10">
          <div className="relative">
            <Search size={14} className="absolute left-3 top-1/2 -translate-y-1/2 text-white/50" />
            <input
              type="text"
              placeholder="Search chats..."
              className="w-full pl-9 pr-3 py-2 rounded-md bg-black/30 border border-white/10 text-sm placeholder-white/40 focus:outline-none focus:ring-1 focus:ring-fuchsia-600"
              value={searchTerm}
              onChange={(e) => setSearchTerm(e.target.value)}
            />
          </div>
        </div>
      )}

      {/* List */}
  <div className={`flex-1 overflow-y-auto p-2 ${isCollapsed ? '' : 'space-y-1'} custom-scrollbar scrollbar-hide scrollbar-hover`}>
        {!isCollapsed && (
          <>
            <h3 className="px-2 text-[11px] font-semibold uppercase tracking-wide text-white/50 mb-2">Recent</h3>
            {recent.length === 0 && (
              <p className="text-xs text-white/50 px-2">No chats found.</p>
            )}
            {recent.map((convo) => (
              <DropdownMenu.Root key={convo.id}>
                <div
                  onClick={() => loadConversation(convo.id)}
                  className={`group relative flex items-center justify-between gap-3 px-3 py-2 rounded-md text-sm truncate cursor-pointer transition-colors ${
                    activeId === convo.id
                      ? 'bg-fuchsia-800/60'
                      : 'hover:bg-neutral-800 text-gray-300'
                  }`}
                >
                  {/* Conversation Title */}
                  <span className="truncate">{convo.title || 'New Conversation'}</span>

                  {/* 3-Dot Menu Trigger (appears on hover) */}
                  <DropdownMenu.Trigger asChild>
                    <button
                      onClick={(e) => e.stopPropagation()}
                      className="absolute right-2 top-1/2 -translate-y-1/2 p-1 rounded opacity-0 group-hover:opacity-100 hover:bg-neutral-700 focus:opacity-100"
                      aria-label="Chat options"
                    >
                      <DotsHorizontalIcon />
                    </button>
                  </DropdownMenu.Trigger>
                </div>

                {/* Dropdown Menu Content */}
                <DropdownMenu.Portal>
                  <DropdownMenu.Content
                    sideOffset={5}
                    align="start"
                    className="w-40 bg-neutral-800 border border-neutral-700 rounded-lg shadow-lg text-white text-sm z-50 p-1"
                  >
                    <DropdownMenu.Item
                      onSelect={() => console.log('Pinning:', convo.id)}
                      className="flex items-center gap-3 p-2 rounded hover:bg-fuchsia-600 cursor-pointer outline-none"
                    >
                      <PinLeftIcon /> Pin
                    </DropdownMenu.Item>
                    <DropdownMenu.Item
                      onSelect={async () => {
                        const next = window.prompt('Rename conversation', convo.title || '');
                        if (next == null) return; // cancelled
                        const title = next.trim();
                        if (!title || title === (convo.title || '')) return;
                        const { data: { session } } = await supabase.auth.getSession();
                        if (!session) { alert('Please sign in to rename.'); return; }
                        const r = await fetch(`/api/conversations/${convo.id}`, {
                          method: 'PATCH',
                          headers: {
                            'Content-Type': 'application/json',
                            Authorization: `Bearer ${session.access_token}`,
                          },
                          body: JSON.stringify({ title }),
                        });
                        if (!r.ok) {
                          try { const j = await r.json(); alert(j?.error || 'Failed to rename'); }
                          catch { alert('Failed to rename'); }
                          return;
                        }
                        // refresh list to show new title
                        try { await fetchAllConversations(); } catch {}
                      }}
                      className="flex items-center gap-3 p-2 rounded hover:bg-fuchsia-600 cursor-pointer outline-none"
                    >
                      <Pencil2Icon /> Rename
                    </DropdownMenu.Item>
                    <DropdownMenu.Separator className="h-[1px] bg-neutral-700 my-1" />
                    <DropdownMenu.Item
                      onSelect={async () => {
                        if (window.confirm('Are you sure you want to delete this conversation?')) {
                          try {
                            await deleteConversation(convo.id);
                            // If the active conversation was deleted, a full reload is simplest
                            if (activeId === convo.id) {
                              window.location.reload();
                              return;
                            }
                            await fetchAllConversations();
                          } catch (e) {
                            alert('Failed to delete conversation.');
                          }
                        }
                      }}
                      className="flex items-center gap-3 p-2 rounded text-red-400 hover:bg-red-500/20 cursor-pointer outline-none"
                    >
                      <TrashIcon /> Delete
                    </DropdownMenu.Item>
                  </DropdownMenu.Content>
                </DropdownMenu.Portal>
              </DropdownMenu.Root>
            ))}
          </>
        )}
      </div>

      {/* Footer: Settings & Help menu (DropdownMenu only) */}
      <div className="p-4 border-t border-neutral-800">
        <DropdownMenu.Root>
          <DropdownMenu.Trigger asChild>
            <button 
              className="flex w-full items-center gap-3 p-2 rounded-lg hover:bg-neutral-800 transition-colors" 
              title={isCollapsed ? "Settings" : ""}
            >
              <GearIcon className="h-5 w-5 text-neutral-400" />
              {!isCollapsed && <span>Settings & Help</span>}
            </button>
<<<<<<< HEAD
          </DropdownMenu.Trigger>
          <DropdownMenu.Portal>
            <DropdownMenu.Content 
=======
          </Popover.Trigger>
          <Popover.Portal>
            <Popover.Content 
>>>>>>> a22abb4e
              side="top" 
              align="start" 
              sideOffset={10}
              className="w-60 bg-neutral-900 border border-neutral-700 rounded-lg shadow-lg text-white text-sm z-50 p-1"
            >
<<<<<<< HEAD
              {/* Manage Subscription (Only for Pro users) */}
              {isPro && (
                <DropdownMenu.Item onSelect={openBillingPortal} className="flex items-center gap-3 p-2 rounded hover:bg-neutral-800 cursor-pointer outline-none">
                  <LoopIcon className="w-4 h-4" /> Manage Subscription
                </DropdownMenu.Item>
              )}

              {/* Clear History (Only for logged-in users) */}
              {session && (
                <DropdownMenu.Item onSelect={clearAllConversations} className="flex items-center gap-3 p-2 rounded text-red-400 hover:bg-red-500/20 cursor-pointer outline-none">
                  <TrashIcon className="w-4 h-4" /> Clear Chat History
                </DropdownMenu.Item>
              )}

              <DropdownMenu.Separator className="h-[1px] bg-neutral-800 my-1" />

              {/* Send Feedback */}
              <DropdownMenu.Item asChild>
                <a href="https://tally.so/r/w7yeRZ" target="_blank" rel="noopener noreferrer" className="flex items-center gap-3 p-2 rounded hover:bg-neutral-800 cursor-pointer outline-none">
                  <ChatBubbleIcon className="w-4 h-4" /> Send Feedback
                </a>
              </DropdownMenu.Item>

              {/* Nested Help Submenu */}
              <DropdownMenu.Sub>
                <DropdownMenu.SubTrigger className="flex w-full items-center justify-between gap-3 p-2 rounded hover:bg-neutral-800 cursor-pointer outline-none">
                  <div className="flex items-center gap-3">
                    <QuestionMarkCircledIcon className="w-4 h-4" /> Help
                  </div>
                  <ChevronRightIcon className="w-4 h-4" />
                </DropdownMenu.SubTrigger>
                <DropdownMenu.Portal>
                  <DropdownMenu.SubContent 
                    sideOffset={10} 
                    alignOffset={-5}
                    className="w-48 bg-neutral-800 border border-neutral-700 rounded-lg shadow-lg text-white text-sm z-50 p-1"
                  >
                    <DropdownMenu.Item asChild>
                      <Link href="/privacy" className="flex items-center gap-3 p-2 rounded hover:bg-fuchsia-600 cursor-pointer outline-none">
                        <FileTextIcon className="w-4 h-4" /> Privacy Policy
                      </Link>
                    </DropdownMenu.Item>
                    <DropdownMenu.Item asChild>
                      <Link href="/terms" className="flex items-center gap-3 p-2 rounded hover:bg-fuchsia-600 cursor-pointer outline-none">
                        <FileTextIcon className="w-4 h-4" /> Terms of Service
                      </Link>
                    </DropdownMenu.Item>
                  </DropdownMenu.SubContent>
                </DropdownMenu.Portal>
              </DropdownMenu.Sub>

            </DropdownMenu.Content>
          </DropdownMenu.Portal>
        </DropdownMenu.Root>
=======
              {/* Wrap in a DropdownMenu.Root to enable submenu behavior */}
              <DropdownMenu.Root>
                {/* Manage Subscription (Only for Pro users) */}
                {isPro && (
                  <DropdownMenu.Item onSelect={openBillingPortal} className="flex items-center gap-3 p-2 rounded hover:bg-neutral-800 cursor-pointer outline-none">
                    <LoopIcon className="w-4 h-4" /> Manage Subscription
                  </DropdownMenu.Item>
                )}

                {/* Clear History (Only for logged-in users) */}
                {session && (
                  <DropdownMenu.Item onSelect={clearAllConversations} className="flex items-center gap-3 p-2 rounded text-red-400 hover:bg-red-500/20 cursor-pointer outline-none">
                    <TrashIcon className="w-4 h-4" /> Clear Chat History
                  </DropdownMenu.Item>
                )}

                <div className="border-t border-neutral-800 my-1"></div>

                {/* Send Feedback */}
                <DropdownMenu.Item asChild>
                  <a href="https://tally.so/r/w7yeRZ" target="_blank" rel="noopener noreferrer" className="flex items-center gap-3 p-2 rounded hover:bg-neutral-800 cursor-pointer outline-none">
                    <ChatBubbleIcon className="w-4 h-4" /> Send Feedback
                  </a>
                </DropdownMenu.Item>

                {/* --- NESTED HELP SUBMENU --- */}
                <DropdownMenu.Sub>
                  <DropdownMenu.SubTrigger className="flex w-full items-center justify-between gap-3 p-2 rounded hover:bg-neutral-800 cursor-pointer outline-none">
                    <div className="flex items-center gap-3">
                      <QuestionMarkCircledIcon className="w-4 h-4" /> Help
                    </div>
                    <ChevronRightIcon className="w-4 h-4" />
                  </DropdownMenu.SubTrigger>
                  <DropdownMenu.Portal>
                    <DropdownMenu.SubContent 
                      sideOffset={10} 
                      alignOffset={-5}
                      className="w-48 bg-neutral-800 border border-neutral-700 rounded-lg shadow-lg text-white text-sm z-50 p-1"
                    >
                      <DropdownMenu.Item asChild>
                        <Link href="/privacy" className="flex items-center gap-3 p-2 rounded hover:bg-fuchsia-600 cursor-pointer outline-none">
                          <FileTextIcon className="w-4 h-4" /> Privacy Policy
                        </Link>
                      </DropdownMenu.Item>
                      <DropdownMenu.Item asChild>
                        <Link href="/terms" className="flex items-center gap-3 p-2 rounded hover:bg-fuchsia-600 cursor-pointer outline-none">
                          <FileTextIcon className="w-4 h-4" /> Terms of Service
                        </Link>
                      </DropdownMenu.Item>
                    </DropdownMenu.SubContent>
                  </DropdownMenu.Portal>
                </DropdownMenu.Sub>
              </DropdownMenu.Root>
            </Popover.Content>
          </Popover.Portal>
        </Popover.Root>
>>>>>>> a22abb4e
      </div>
    </aside>
  );
}<|MERGE_RESOLUTION|>--- conflicted
+++ resolved
@@ -181,21 +181,14 @@
               <GearIcon className="h-5 w-5 text-neutral-400" />
               {!isCollapsed && <span>Settings & Help</span>}
             </button>
-<<<<<<< HEAD
           </DropdownMenu.Trigger>
           <DropdownMenu.Portal>
             <DropdownMenu.Content 
-=======
-          </Popover.Trigger>
-          <Popover.Portal>
-            <Popover.Content 
->>>>>>> a22abb4e
               side="top" 
               align="start" 
               sideOffset={10}
               className="w-60 bg-neutral-900 border border-neutral-700 rounded-lg shadow-lg text-white text-sm z-50 p-1"
             >
-<<<<<<< HEAD
               {/* Manage Subscription (Only for Pro users) */}
               {isPro && (
                 <DropdownMenu.Item onSelect={openBillingPortal} className="flex items-center gap-3 p-2 rounded hover:bg-neutral-800 cursor-pointer outline-none">
@@ -246,68 +239,9 @@
                   </DropdownMenu.SubContent>
                 </DropdownMenu.Portal>
               </DropdownMenu.Sub>
-
             </DropdownMenu.Content>
           </DropdownMenu.Portal>
         </DropdownMenu.Root>
-=======
-              {/* Wrap in a DropdownMenu.Root to enable submenu behavior */}
-              <DropdownMenu.Root>
-                {/* Manage Subscription (Only for Pro users) */}
-                {isPro && (
-                  <DropdownMenu.Item onSelect={openBillingPortal} className="flex items-center gap-3 p-2 rounded hover:bg-neutral-800 cursor-pointer outline-none">
-                    <LoopIcon className="w-4 h-4" /> Manage Subscription
-                  </DropdownMenu.Item>
-                )}
-
-                {/* Clear History (Only for logged-in users) */}
-                {session && (
-                  <DropdownMenu.Item onSelect={clearAllConversations} className="flex items-center gap-3 p-2 rounded text-red-400 hover:bg-red-500/20 cursor-pointer outline-none">
-                    <TrashIcon className="w-4 h-4" /> Clear Chat History
-                  </DropdownMenu.Item>
-                )}
-
-                <div className="border-t border-neutral-800 my-1"></div>
-
-                {/* Send Feedback */}
-                <DropdownMenu.Item asChild>
-                  <a href="https://tally.so/r/w7yeRZ" target="_blank" rel="noopener noreferrer" className="flex items-center gap-3 p-2 rounded hover:bg-neutral-800 cursor-pointer outline-none">
-                    <ChatBubbleIcon className="w-4 h-4" /> Send Feedback
-                  </a>
-                </DropdownMenu.Item>
-
-                {/* --- NESTED HELP SUBMENU --- */}
-                <DropdownMenu.Sub>
-                  <DropdownMenu.SubTrigger className="flex w-full items-center justify-between gap-3 p-2 rounded hover:bg-neutral-800 cursor-pointer outline-none">
-                    <div className="flex items-center gap-3">
-                      <QuestionMarkCircledIcon className="w-4 h-4" /> Help
-                    </div>
-                    <ChevronRightIcon className="w-4 h-4" />
-                  </DropdownMenu.SubTrigger>
-                  <DropdownMenu.Portal>
-                    <DropdownMenu.SubContent 
-                      sideOffset={10} 
-                      alignOffset={-5}
-                      className="w-48 bg-neutral-800 border border-neutral-700 rounded-lg shadow-lg text-white text-sm z-50 p-1"
-                    >
-                      <DropdownMenu.Item asChild>
-                        <Link href="/privacy" className="flex items-center gap-3 p-2 rounded hover:bg-fuchsia-600 cursor-pointer outline-none">
-                          <FileTextIcon className="w-4 h-4" /> Privacy Policy
-                        </Link>
-                      </DropdownMenu.Item>
-                      <DropdownMenu.Item asChild>
-                        <Link href="/terms" className="flex items-center gap-3 p-2 rounded hover:bg-fuchsia-600 cursor-pointer outline-none">
-                          <FileTextIcon className="w-4 h-4" /> Terms of Service
-                        </Link>
-                      </DropdownMenu.Item>
-                    </DropdownMenu.SubContent>
-                  </DropdownMenu.Portal>
-                </DropdownMenu.Sub>
-              </DropdownMenu.Root>
-            </Popover.Content>
-          </Popover.Portal>
-        </Popover.Root>
->>>>>>> a22abb4e
       </div>
     </aside>
   );
