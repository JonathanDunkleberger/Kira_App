--- conflicted
+++ resolved
@@ -1,23 +1,4 @@
 #!/usr/bin/env node
-<<<<<<< HEAD
-import { spawnSync } from "node:child_process";
-import fs from "node:fs";
-import path from "node:path";
-
-const A = "artifacts";
-fs.mkdirSync(A, { recursive: true });
-
-function run(cmd, args, opts = {}) {
-  const r = spawnSync(cmd, args, { encoding: "utf8", shell: process.platform === "win32", ...opts });
-  return { ok: r.status === 0, out: r.stdout?.trim() || "", err: r.stderr?.trim() || "" };
-}
-function write(p, s) { fs.writeFileSync(path.join(A, p), s ?? "", "utf8"); }
-
-// 1) project tree (Windows-safe)
-{
-  const treeCli = run("npx", ["-y", "tree-cli", "-L", "3", "-I", "node_modules,.next,dist,build,artifacts,.git,coverage,.vercel,.turbo"]);
-  if (treeCli.ok) write("project_tree.txt", treeCli.out);
-=======
 import { spawnSync } from 'node:child_process';
 import fs from 'node:fs';
 import path from 'node:path';
@@ -48,7 +29,6 @@
     'node_modules,.next,dist,build,artifacts,.git,coverage,.vercel,.turbo',
   ]);
   if (treeCli.ok) write('project_tree.txt', treeCli.out);
->>>>>>> d73e5ba4
   else {
     // fallback: directories/files (depth <= 3)
     const root = process.cwd().split(path.sep);
@@ -57,12 +37,6 @@
     function walk(dir) {
       const parts = dir.split(path.sep);
       if (parts.length > max) return;
-<<<<<<< HEAD
-      const rel = dir === process.cwd() ? "" : dir.slice(process.cwd().length + 1);
-      if (rel) lines.push(rel);
-      for (const e of fs.readdirSync(dir)) {
-        if (["node_modules",".next","dist","build","artifacts",".git","coverage",".vercel",".turbo"].includes(e)) continue;
-=======
       const rel = dir === process.cwd() ? '' : dir.slice(process.cwd().length + 1);
       if (rel) lines.push(rel);
       for (const e of fs.readdirSync(dir)) {
@@ -80,40 +54,19 @@
           ].includes(e)
         )
           continue;
->>>>>>> d73e5ba4
         const p = path.join(dir, e);
         const st = fs.statSync(p);
         if (st.isDirectory()) walk(p);
       }
     }
     walk(process.cwd());
-<<<<<<< HEAD
-    write("project_tree.txt", lines.sort().join("\n"));
-=======
     write('project_tree.txt', lines.sort().join('\n'));
->>>>>>> d73e5ba4
   }
 }
 
 // 2) dependency graph & cycles
 {
   // JSON graph (always works)
-<<<<<<< HEAD
-  const depcruiseJson = run("npx", ["-y", "dependency-cruiser", "src", "app", "lib", "--include-only", "^src|^app|^lib", "--output-type", "json"]);
-  if (depcruiseJson.ok) write("deps.json", depcruiseJson.out);
-
-  // DOT → SVG/PNG if dot exists
-  const depcruiseDot = run("npx", ["-y", "dependency-cruiser", "src", "app", "lib", "--include-only", "^src|^app|^lib", "--output-type", "dot"]);
-  const dotExists = run("dot", ["-V"]).ok;
-  if (depcruiseDot.ok && dotExists) {
-    write("deps.dot", depcruiseDot.out);
-    run("dot", ["-Tsvg", path.join(A, "deps.dot"), "-o", path.join(A, "deps.svg")]);
-  }
-
-  // cycles via madge
-  const madgeJson = run("npx", ["-y", "madge", "app", "lib", "--json", "--circular"]);
-  write("cycles.json", madgeJson.ok ? madgeJson.out : "[]");
-=======
   const depcruiseJson = run('npx', [
     '-y',
     'dependency-cruiser',
@@ -148,21 +101,10 @@
   // cycles via madge
   const madgeJson = run('npx', ['-y', 'madge', 'app', 'lib', '--json', '--circular']);
   write('cycles.json', madgeJson.ok ? madgeJson.out : '[]');
->>>>>>> d73e5ba4
 }
 
 // 3) dead/unused code & deps
 {
-<<<<<<< HEAD
-  const knip = run("npx", ["-y", "knip", "--reporter", "json"]);
-  write("knip.json", knip.ok ? knip.out : "[]");
-
-  const tsprune = run("npx", ["-y", "ts-prune"]);
-  write("tsprune.txt", tsprune.ok ? tsprune.out : "");
-
-  const depcheck = run("npx", ["-y", "depcheck"]);
-  write("depcheck.txt", depcheck.ok ? depcheck.out : depcheck.err);
-=======
   const knip = run('npx', ['-y', 'knip', '--reporter', 'json']);
   write('knip.json', knip.ok ? knip.out : '[]');
 
@@ -171,39 +113,16 @@
 
   const depcheck = run('npx', ['-y', 'depcheck']);
   write('depcheck.txt', depcheck.ok ? depcheck.out : depcheck.err);
->>>>>>> d73e5ba4
 }
 
 // 4) lint & typecheck
 {
-<<<<<<< HEAD
-  write("eslint.json", run("npx", ["-y", "eslint", ".", "-f", "json"]).out);
-  write("tsc.txt", run("npx", ["-y", "tsc", "--noEmit", "--pretty", "false"]).out);
-=======
   write('eslint.json', run('npx', ['-y', 'eslint', '.', '-f', 'json']).out);
   write('tsc.txt', run('npx', ['-y', 'tsc', '--noEmit', '--pretty', 'false']).out);
->>>>>>> d73e5ba4
 }
 
 // 5) routes / endpoints / todos (ripgrep if present)
 {
-<<<<<<< HEAD
-  const hasRg = run("rg", ["--version"]).ok;
-  if (hasRg) {
-    write("routes_signals.txt", run("rg", ["-n", "createRouteHandler|generateStaticParams|export const dynamic|export const revalidate", "app"]).out);
-    write("endpoints_guess.txt", run("rg", ["-n", "/api/.*(GET|POST|PUT|DELETE|PATCH)", "app"]).out);
-    write("todos.txt", run("rg", ["-n", "(TODO|FIXME|@deprecated|featureFlag|killSwitch)"]).out);
-    write("env_in_code.txt", run("rg", ["-oN", "[A-Z][A-Z0-9_]{2,}", "app", "lib"]).out);
-  } else {
-    write("routes_signals.txt", "");
-    write("endpoints_guess.txt", "");
-    write("todos.txt", "");
-    write("env_in_code.txt", "");
-  }
-}
-
-console.log("✅ Review packet written to artifacts/");
-=======
   const hasRg = run('rg', ['--version']).ok;
   if (hasRg) {
     write(
@@ -228,5 +147,4 @@
   }
 }
 
-console.log('✅ Review packet written to artifacts/');
->>>>>>> d73e5ba4
+console.log('✅ Review packet written to artifacts/');